--- conflicted
+++ resolved
@@ -1,17 +1,6 @@
-<<<<<<< HEAD
 
 use std::{fs, io::{Cursor, Read}};
 use quartz_nbt::{io::{self, Flavor}, NbtTag, NbtList, NbtCompound};
-=======
-use quartz_nbt::{
-    io::{self, Flavor},
-    NbtTag,
-};
-use std::{
-    fs,
-    io::{Cursor, Read},
-};
->>>>>>> e36a34dc
 
 pub struct Chunk {
     pub x: i32,
@@ -86,18 +75,12 @@
         Err(e) => panic!("Error reading NBT: {}", e),
     };
 
-<<<<<<< HEAD
     let sections = nbt.get::<_, &NbtList>("sections").unwrap();
     let mut chunk_sections: Vec<ChunkSection> = Vec::new();
     for i in 0..sections.len() {
         let section = sections.get::<&NbtCompound>(i).unwrap();
         println!("Section: {:?}", section);
     }
-=======
-    println! {"NBT: {:?}", nbt};
-
-    println!("nbt.1: {:?}", nbt.get::<_, &NbtTag>("sections").unwrap());
->>>>>>> e36a34dc
 
     let chunk = Chunk {
         x: nbt.get::<_, i32>("xPos").unwrap(),
