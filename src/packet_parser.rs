--- conflicted
+++ resolved
@@ -3,7 +3,6 @@
 
     pub struct IndexedBuffer<'a>(pub &'a Vec<u8>, pub Cell<usize>);
 
-<<<<<<< HEAD
     pub struct PacketBuffer {
         pub data: Vec<u8>,
         pub index: Cell<usize>,
@@ -54,17 +53,6 @@
         let mut buf = [0];
         let mut ans = 0;
         for i in 0..4 {
-=======
-    pub fn parse_packet_length(stream: &mut TcpStream) -> Result<i32, ()> {
-        println!("parsing packet length");
-        let mut buf = [0];
-        let mut ans = 0;
-        for i in 0..6 {
-            if i > 5 {
-                println!("Error");
-                return Err(());
-            }
->>>>>>> 2bcf6da7
             if let Err(_) = stream.read_exact(&mut buf) {
                 return Err("Stream closed by client".to_string());
             }
