--- conflicted
+++ resolved
@@ -1,11 +1,4 @@
-<<<<<<< HEAD
 use packet::c2s_packet::C2S;
-=======
-#![allow(dead_code)]
-#![allow(unused_variables)]
-
-use packet::packet::C2S;
->>>>>>> 4cb41df1
 use packet_parser::parser;
 use packet_serializer::serializer;
 use std::cell::Cell;
@@ -19,12 +12,7 @@
 mod client;
 mod packet;
 mod packet_parser;
-<<<<<<< HEAD
-mod packet_writer;
-//mod packet_serializer;
-=======
 mod packet_serializer;
->>>>>>> 4cb41df1
 
 fn handle_client(mut stream: TcpStream) {
     println!("Connection from {}", stream.peer_addr().unwrap());
@@ -82,22 +70,7 @@
 
 #[tokio::main]
 async fn main() {
-    println!(
-        "{}",
-        parser::parse_var_long(&IndexedBuffer(
-            &serializer::serialize_var_long(-3231325821),
-            Cell::new(0)
-        ))
-    );
     let listener = TcpListener::bind("127.0.0.1:25565").unwrap();
-    println!("Parsed: {:?}", packet_writer::writer::write_var_int(32000));
-    println!(
-        "Unparsed: {:?}",
-        parser::parse_var_int(&IndexedBuffer(
-            &packet_writer::writer::write_var_int(-32000),
-            Cell::new(0)
-        ))
-    );
 
     for stream in listener.incoming() {
         tokio::spawn(async move { handle_client(stream.unwrap()) });
