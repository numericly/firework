<<<<<<< HEAD
use std::time::Instant;
=======
use std::sync::Arc;
>>>>>>> 3b563801

use async_trait::async_trait;
use dashmap::{mapref::entry::Entry, DashMap};
use firework::{
    client::{Client, GameMode, InventorySlot, Player},
    AxisAlignedBB, BlockPos, ConnectionError, PlayerHandler, Rotation, Server, ServerHandler, Vec3,
};

use firework_authentication::Profile;
use firework_data::items::{Elytra, Item};
use firework_protocol::data_types::{ItemNbt, Slot};
use firework_protocol_core::VarInt;
use tokio::sync::RwLock;

use crate::MiniGameProxy;

const SPAWN_AREA: AxisAlignedBB = AxisAlignedBB {
    max: BlockPos { x: 4, y: 169, z: 7 },
    min: BlockPos {
        x: -4,
        y: 166,
        z: -3,
    },
};
struct Boost {
    area: AxisAlignedBB,
    velocity: Vec3,
}
const CANYON_BOOSTS: [Boost; 3] = [
    Boost {
        area: AxisAlignedBB {
            max: BlockPos {
                x: -39,
                y: 106,
                z: 315,
            },
            min: BlockPos {
                x: -43,
                y: 101,
                z: 306,
            },
        },
        velocity: Vec3::new(0., 0.02, 0.35),
    },
    Boost {
        area: AxisAlignedBB {
            max: BlockPos {
                x: -39,
                y: 105,
                z: 360,
            },
            min: BlockPos {
                x: -43,
                y: 100,
                z: 351,
            },
        },
        velocity: Vec3::new(0., 0.02, 0.35),
    },
    Boost {
        area: AxisAlignedBB {
            max: BlockPos {
                x: 126,
                y: 55,
                z: 615,
            },
            min: BlockPos {
                x: 122,
                y: 50,
                z: 606,
            },
        },
        velocity: Vec3::new(0., 0.05, -0.4),
    },
];

enum BoostStatus {
    Active { percent: f32 },
    Cooldown { start_time: Instant },
}

enum GameState {
    Waiting,
    Running,
}

pub struct GlideServerHandler {
    game_state: RwLock<GameState>,
    damage_grace_period: DashMap<u128, Instant>,
    boost_status: DashMap<u128, BoostStatus>,
}

pub struct GlidePlayerHandler {}

impl PlayerHandler<GlideServerHandler, MiniGameProxy> for GlidePlayerHandler {
    fn new(
        server: Arc<Server<GlideServerHandler, MiniGameProxy>>,
        proxy: Arc<MiniGameProxy>,
    ) -> Self {
        Self {}
    }
}

#[async_trait]
impl ServerHandler<MiniGameProxy> for GlideServerHandler {
    type PlayerHandler = GlidePlayerHandler;
    fn new() -> Self {
        Self {
            game_state: RwLock::new(GameState::Waiting),
            damage_grace_period: DashMap::new(),
            boost_status: DashMap::new(),
        }
    }
    async fn on_tick(&self, server: &Server<Self, MiniGameProxy>, proxy: &MiniGameProxy) {}
    async fn load_player(&self, profile: Profile, uuid: u128) -> Result<Player, ConnectionError> {
        let mut player = Player {
            position: Vec3::new(0.5, 168.0, 0.5),
            max_health: 6.0,
            health: 6.0,
            flying_allowed: true,
            gamemode: GameMode::Adventure,
            profile,
            uuid,
            ..Player::default()
        };

        player.inventory.set_slot(
            InventorySlot::Chestplate,
            Some(Slot {
                item_id: VarInt(Elytra::ID as i32),
                item_count: 1,
                nbt: ItemNbt {
                    ..Default::default()
                },
            }),
        );

        Ok(player)
    }
    async fn on_player_move(
        &self,
        server: &Server<Self, MiniGameProxy>,
        proxy: &MiniGameProxy,
        client: &Client<MiniGameProxy>,
        position: Vec3,
    ) -> Result<Option<Vec3>, ConnectionError> {
        for boost in CANYON_BOOSTS.iter() {
            if boost.area.within(BlockPos::from(position.clone())) {
                if let Some(BoostStatus::Cooldown { start_time }) =
                    self.boost_status.get(&client.client_data.uuid).as_deref()
                {
                    if start_time.elapsed().as_millis() < 1_000 {
                        return Ok(Some(position));
                    }
                }

                client
                    .set_velocity(client.get_velocity().await + boost.velocity.clone())
                    .await?;

                match self.boost_status.entry(client.client_data.uuid) {
                    Entry::Occupied(mut entry) => {
                        let BoostStatus::Active { percent } = entry.get_mut() else {
                            return Ok(Some(position));
                        };
                        if *percent >= 1. {
                            entry.insert(BoostStatus::Cooldown {
                                start_time: Instant::now(),
                            });
                        } else {
                            *percent += 0.167;
                        }
                    }
                    Entry::Vacant(entry) => {
                        entry.insert(BoostStatus::Active { percent: 0. });
                    }
                }
                return Ok(Some(position));
            }
        }
        Ok(Some(position))
    }
    async fn on_player_on_ground(
        &self,
        server: &Server<Self, MiniGameProxy>,
        proxy: &MiniGameProxy,
        client: &Client<Self, MiniGameProxy>,
        on_ground: bool,
    ) -> Result<bool, ConnectionError> {
<<<<<<< HEAD
        return Ok(on_ground);
        let player_pos = client.player.read().await.position.clone();

        if SPAWN_AREA.within(BlockPos::from(player_pos)) {
            return Ok(on_ground);
        };

        let grace = self.damage_grace_period.get(&client.client_data.uuid);

        if let Some(grace) = &grace {
            if grace.elapsed().as_millis() < 1_000 {
                return Ok(on_ground);
            }
        }

        drop(grace);

        if on_ground {
            client
                .set_velocity(client.get_velocity().await + Vec3::new(0., 0.5, 0.))
                .await?;
=======
        // return Ok(on_ground);
        // client.change_to_play();
        let player_pos = client.player.read().await.position.clone();
        if !SPAWN_AREA.within(BlockPos::from(player_pos)) && on_ground {
            // client
            //     .set_velocity(client.get_velocity().await + Vec3::new(0., 0.5, 0.))
            //     .await?;
>>>>>>> 3b563801
            let health = client.player.read().await.health.clone();
            let new_health = health - 2.;
            if new_health <= 0. {
                server.handle_death(server, proxy, client).await?;
            } else {
                // client.set_health(new_health).await?;
            }
            let entry = self.damage_grace_period.entry(client.client_data.uuid);
            match entry {
                dashmap::mapref::entry::Entry::Occupied(mut entry) => {
                    entry.insert(Instant::now());
                }
                dashmap::mapref::entry::Entry::Vacant(entry) => {
                    entry.insert(Instant::now());
                }
            }
        }

        Ok(on_ground)
    }
    async fn on_player_death(
        &self,
        server: &Server<Self, MiniGameProxy>,
        proxy: &MiniGameProxy,
        client: &Client<Self, MiniGameProxy>,
    ) -> Result<bool, ConnectionError> {
        client.sync_position(Vec3::new(0.5, 168.0, 0.5), Rotation { yaw: 0., pitch: 0. });
        Ok(true)
    }
}<|MERGE_RESOLUTION|>--- conflicted
+++ resolved
@@ -1,8 +1,6 @@
-<<<<<<< HEAD
 use std::time::Instant;
-=======
+
 use std::sync::Arc;
->>>>>>> 3b563801
 
 use async_trait::async_trait;
 use dashmap::{mapref::entry::Entry, DashMap};
@@ -45,6 +43,7 @@
                 z: 306,
             },
         },
+
         velocity: Vec3::new(0., 0.02, 0.35),
     },
     Boost {
@@ -192,7 +191,6 @@
         client: &Client<Self, MiniGameProxy>,
         on_ground: bool,
     ) -> Result<bool, ConnectionError> {
-<<<<<<< HEAD
         return Ok(on_ground);
         let player_pos = client.player.read().await.position.clone();
 
@@ -214,21 +212,12 @@
             client
                 .set_velocity(client.get_velocity().await + Vec3::new(0., 0.5, 0.))
                 .await?;
-=======
-        // return Ok(on_ground);
-        // client.change_to_play();
-        let player_pos = client.player.read().await.position.clone();
-        if !SPAWN_AREA.within(BlockPos::from(player_pos)) && on_ground {
-            // client
-            //     .set_velocity(client.get_velocity().await + Vec3::new(0., 0.5, 0.))
-            //     .await?;
->>>>>>> 3b563801
             let health = client.player.read().await.health.clone();
             let new_health = health - 2.;
             if new_health <= 0. {
                 server.handle_death(server, proxy, client).await?;
             } else {
-                // client.set_health(new_health).await?;
+                client.set_health(new_health).await?;
             }
             let entry = self.damage_grace_period.entry(client.client_data.uuid);
             match entry {
