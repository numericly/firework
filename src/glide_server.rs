--- conflicted
+++ resolved
@@ -1,15 +1,8 @@
 use async_trait::async_trait;
 use firework::{
     client::{Client, GameMode, InventorySlot, Player},
-<<<<<<< HEAD
-    commands::{Argument, CommandNode},
-    entities::{EntityMetadata, Pose},
+    commands::{ArgumentType, CommandNode, StringTypes},
     AxisAlignedBB, BlockPos, ConnectionError, PlayerHandler, Rotation, Server, ServerHandler, Vec3,
-=======
-    commands::{ArgumentType, CommandNode, StringTypes},
-    AxisAlignedBB, AxisAlignedPlane, BlockPos, ConnectionError, PlayerHandler, Rotation, Server,
-    ServerHandler, Vec3,
->>>>>>> 852f5e89
 };
 use firework_authentication::Profile;
 use firework_data::items::{Elytra, Item};
