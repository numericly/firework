use async_trait::async_trait;
use dashmap::DashMap;
use firework::gui::WindowType;
use firework::protocol::data_types::{ObjectiveAction, ObjectiveType};
use firework::{
    authentication::Profile,
    gui::GUIEvent,
    protocol::{data_types::Enchantment, server_bound::ClickContainer},
};
use firework::{
    client::{Client, GameMode, InventorySlot, Player},
    commands::{Argument, Command, CommandTree},
    entities::{EntityMetadata, Pose},
    AxisAlignedBB, AxisAlignedPlane, ConnectionError, PlayerHandler, Rotation, Server,
    ServerHandler, Vec3, TICKS_PER_SECOND,
};
use firework::{data::items::Item, protocol::data_types::ItemStack};
use firework::{
    gui::GUIInit,
    protocol::{
        client_bound::{CustomSound, IdMapHolder, SoundSource},
        data_types::{
            BossBarAction, BossBarColor, BossBarDivision, ItemNbt, Particle, Particles,
            StackContents,
        },
    },
};
use firework::{gui::GuiScreen, world::World};
use rand::{distributions::Standard, prelude::Distribution, Rng};
use serde_json::json;
use std::collections::HashMap;
use std::{
    sync::Arc,
    time::{Duration, Instant},
};
use tokio::sync::{broadcast, Mutex, RwLock};

use crate::{
    MiniGameProxy, TransferData, CANYON_GLIDE_WORLD, CAVERN_GLIDE_WORLD, TEMPLE_GLIDE_WORLD,
};

mod canyon;
mod cavern;
mod temple;

pub struct Boost {
    area: AxisAlignedBB,
    speed: f64,
    particle_type: BoostParticleType,
}

pub struct Loft {
    area: AxisAlignedBB,
    speed: f64,
}

pub struct Checkpoint {
    plane: AxisAlignedPlane,
    spawn_position: Vec3,
    spawn_rotation: Rotation,
}

#[derive(Debug, Clone)]
pub enum BoostStatus {
    ArrowBoost {
        velocity: Vec3,
        times_remaining: usize,
        speed: f64,
    },
    Loft {
        velocity: Vec3,
        times_remaining: usize,
        speed: f64,
    },
}

#[derive(Debug, PartialEq, Eq)]
pub enum BoostParticleType {
    BoostEast,
    BoostWest,
    BoostNorth,
    BoostSouth,
}

pub enum Maps {
    Canyon,
    Cavern,
    Temple,
}

impl Distribution<Maps> for Standard {
    fn sample<R: Rng + ?Sized>(&self, rng: &mut R) -> Maps {
        match rng.gen_range(0..3) {
<<<<<<< HEAD
=======
            // _ => Maps::Temple,
>>>>>>> 89ef072e
            0 => Maps::Canyon,
            1 => Maps::Cavern,
            2 => Maps::Temple,
            _ => panic!("Invalid random number huh? (https://www.youtube.com/watch?v=4kEO7VjKRB8)"),
        }
    }
}

impl Maps {
    pub fn get_world(&self) -> &'static World {
        match self {
            Maps::Canyon => &CANYON_GLIDE_WORLD,
            Maps::Cavern => &CAVERN_GLIDE_WORLD,
            Maps::Temple => &TEMPLE_GLIDE_WORLD,
        }
    }
    pub fn get_checkpoints(&self) -> &'static [Checkpoint] {
        match self {
            Maps::Canyon => &canyon::CHECKPOINTS,
            Maps::Cavern => &cavern::CHECKPOINTS,
            Maps::Temple => &temple::CHECKPOINTS,
        }
    }
    pub fn get_boosts(&self) -> &'static [Boost] {
        match self {
            Maps::Canyon => &canyon::BOOSTS,
            Maps::Cavern => &cavern::BOOSTS,
            Maps::Temple => &temple::BOOSTS,
        }
    }
    pub fn get_lofts(&self) -> &'static [Loft] {
        match self {
            Maps::Canyon => &canyon::LOFTS,
            Maps::Cavern => &cavern::LOFTS,
            Maps::Temple => &temple::LOFTS,
        }
    }
    pub fn get_spawn_area(&self) -> &AxisAlignedBB {
        match self {
            Maps::Canyon => &canyon::SPAWN_AREA,
            Maps::Cavern => &cavern::SPAWN_AREA,
            Maps::Temple => &temple::SPAWN_AREA,
        }
    }
    pub fn get_spawn_position(&self) -> &Vec3 {
        match self {
            Maps::Canyon => &canyon::SPAWN_POSITION,
            Maps::Cavern => &cavern::SPAWN_POSITION,
            Maps::Temple => &temple::SPAWN_POSITION,
        }
    }
    pub fn get_author_times(&self) -> &'static [f32] {
        match self {
            Maps::Canyon => &canyon::AUTHOR_TIMES,
            Maps::Cavern => &cavern::AUTHOR_TIMES,
            Maps::Temple => &temple::AUTHOR_TIMES,
        }
    }
}

#[derive(Debug, Clone)]
enum GameState {
    Starting { ticks_until_start: u16 },
    Running { start_time: Instant },
    Finished { finish_time: Instant },
}

#[derive(PartialEq, Clone, Debug)]
enum PlayerFinishedState {
    DNF,
    InProgress { percentage: f32 },
    Finished { finish_time: Duration },
}

impl PartialOrd for PlayerFinishedState {
    fn partial_cmp(&self, other: &Self) -> Option<std::cmp::Ordering> {
        match (self, other) {
            (PlayerFinishedState::DNF, PlayerFinishedState::DNF) => Some(std::cmp::Ordering::Equal),
            (PlayerFinishedState::DNF, _) => Some(std::cmp::Ordering::Greater),
            (_, PlayerFinishedState::DNF) => Some(std::cmp::Ordering::Less),
            (
                PlayerFinishedState::InProgress { percentage: p1 },
                PlayerFinishedState::InProgress { percentage: p2 },
            ) => p2.partial_cmp(p1), // there is a better way to reverse comparisons but shhhhhh
            (PlayerFinishedState::InProgress { .. }, PlayerFinishedState::Finished { .. }) => {
                Some(std::cmp::Ordering::Greater)
            }
            (PlayerFinishedState::Finished { .. }, PlayerFinishedState::InProgress { .. }) => {
                Some(std::cmp::Ordering::Less)
            }
            (
                PlayerFinishedState::Finished { finish_time: t1 },
                PlayerFinishedState::Finished { finish_time: t2 },
            ) => t1.partial_cmp(t2),
        }
    }
}

const BOOST_TICKS: usize = 12;

pub struct GlideServerHandler {
    pub map: Maps,
    pub created_at: Instant,
    game_state: Mutex<GameState>,
    player_finished_states: Mutex<HashMap<u128, (String, PlayerFinishedState)>>,
    commands: CommandTree<Self, MiniGameProxy>,
}

pub struct GlidePlayerHandler {
    last_boost: Mutex<Option<(Instant, usize)>>,
    last_loft: Mutex<Option<(Instant, usize)>>,
    boost_status: RwLock<Option<BoostStatus>>,
    animation_frame: Mutex<i32>,
    server: Arc<Server<GlideServerHandler, MiniGameProxy>>,
    _proxy: Arc<MiniGameProxy>,
    last_checkpoint: Mutex<Option<usize>>,
    start_time: Mutex<Option<Instant>>,
    last_damage: Mutex<Instant>,
    recent_packets: Mutex<Vec<Instant>>,
}

fn format_duration(&dur: &Duration) -> String {
    let secs = dur.as_millis();
    let mins = secs / 1000 / 60;
    let millis = secs % 1000;
    let secs = secs / 1000 % 60;
    format!("{}:{:02}.{:03}", mins, secs, millis)
}

#[async_trait]
impl PlayerHandler<GlideServerHandler, MiniGameProxy> for GlidePlayerHandler {
    fn new(
        server: Arc<Server<GlideServerHandler, MiniGameProxy>>,
        proxy: Arc<MiniGameProxy>,
    ) -> Self {
        Self {
            last_loft: Mutex::new(None),
            last_boost: Mutex::new(None),
            boost_status: RwLock::new(None),
            animation_frame: Mutex::new(0),
            server,
            _proxy: proxy,
            recent_packets: Mutex::new(Vec::new()),
            last_checkpoint: Mutex::new(Some(0)),
            start_time: Mutex::new(None),
            last_damage: Mutex::new(Instant::now()),
        }
    }
    async fn on_server_bound_packet(
        &self,
        client: &Client<GlideServerHandler, MiniGameProxy>,
    ) -> Result<(), ConnectionError> {
        let mut recent_packets = self.recent_packets.lock().await;
        recent_packets.push(Instant::now());

        const PACKETS_PER_TICK: usize = 4;
        const SAMPLE_TIME: usize = 3;

        recent_packets.retain(|i| i.elapsed().as_secs() < SAMPLE_TIME as u64);

        if recent_packets.len() > SAMPLE_TIME * PACKETS_PER_TICK * TICKS_PER_SECOND {
            client.disconnect(
                json!({
                    "text": "Kicked for sending too many packets",
                    "color": "red"
                })
                .to_string(),
            );
        }

        Ok(())
    }
    async fn on_transfer(
        &self,
        client: &Client<GlideServerHandler, MiniGameProxy>,
    ) -> Result<(), ConnectionError> {
        println!("{} transferred", client.client_data.profile.name);
        client.send_boss_bar_action(0, BossBarAction::Remove);
        client.clear_scoreboard();
        let mut finished_states_lock = self.server.handler.player_finished_states.lock().await;
        finished_states_lock.insert(
            client.client_data.uuid,
            (
                client.client_data.profile.name.clone(),
                PlayerFinishedState::DNF,
            ),
        );
        Ok(())
    }
    async fn on_leave(
        &self,
        client: &Client<GlideServerHandler, MiniGameProxy>,
    ) -> Result<(), ConnectionError> {
        println!("{} left", client.client_data.profile.name);
        let mut finished_states_lock = self.server.handler.player_finished_states.lock().await;
        finished_states_lock.insert(
            client.client_data.uuid,
            (
                client.client_data.profile.name.clone(),
                PlayerFinishedState::DNF,
            ),
        );
        Ok(())
    }

    async fn on_post_load(
        &self,
        client: &Client<GlideServerHandler, MiniGameProxy>,
    ) -> Result<(), ConnectionError> {
        // Show the welcome message
        client.show_chat_message(
            json!([
                {
                    "text": "\n"
                },
                {
                    "text": "Welcome to the Glide Minigame!",
                    "color": "aqua"
                },
                {
                    "text": "\n\n"
                },
                {
                    "text": "How to play",
                    "color": "dark_green"
                },
                {
                    "text": "\n"
                },
                {
                    "text": "- Fly through boost pads to increase your speed\n- Use checkpoints to save your position\n- Reach the finish line first to win the game",
                "color": "green"
                },
                {
                    "text": "\n "
                }
              ])
            .to_string(),
        );
        let mut start_time = self.start_time.lock().await;
        start_time.replace(Instant::now());
        drop(start_time);

        {
            let mut player = client.player.write().await;
            player.elytra_flying = true;
            client.server.broadcast_entity_metadata_update(
                &client,
                vec![
                    EntityMetadata::EntityFlags(player.entity_flags()),
                    EntityMetadata::EntityPose(Pose::FallFlying),
                ],
                true,
            );
        }
        Ok(())
    }
    async fn on_move(
        &self,
        client: &Client<GlideServerHandler, MiniGameProxy>,
        pos: Vec3,
    ) -> Result<Option<Vec3>, ConnectionError> {
        let map = &self.server.handler.map;
        let start = &client.player.read().await.position.clone();
        let end = &pos;

        // check if the movement is way too fast
        let max_velocity = 10.0;
        if (end.clone() - start.clone()).length() > max_velocity {
            client.sync_position(start.clone(), None).await;
            client.set_velocity(
                client
                    .player
                    .read()
                    .await
                    .previous_velocity
                    .clamp(0., max_velocity * 0.6),
            );
            return Ok(None);
        }

        let game_state_lock = self.server.handler.game_state.lock().await;
        // check for passing through checkpoints
        if let GameState::Running { start_time, .. } = *game_state_lock {
            drop(game_state_lock);
            let mut next = self.last_checkpoint.lock().await;
            if let Some(next_checkpoint_id) = *next {
                let next_checkpoint = map.get_checkpoints().get(next_checkpoint_id);

                if let Some(next_checkpoint) = next_checkpoint {
                    // The client reached the next checkpoint
                    if next_checkpoint.plane.intersects(start, end) {
                        drop(start);

                        if next_checkpoint_id + 1 >= map.get_checkpoints().len() {
                            next.take();

                            self.on_win(client, &start_time).await;
                        } else {
                            next.replace(next_checkpoint_id + 1);

                            self.on_checkpoint(client, &start_time, next_checkpoint_id)
                                .await;
                        }
                    }
                }
            }
        }

        Ok(Some(pos))
    }
    async fn on_tick(&self, client: &Client<GlideServerHandler, MiniGameProxy>) {
        let boost_status = self.boost_status.read().await.clone();
        if let Some(BoostStatus::ArrowBoost {
            speed,
            times_remaining,
            velocity,
        }) = boost_status
        {
            if times_remaining == 0 {
                self.boost_status.write().await.take();
            } else {
                let direction = client.player.read().await.rotation.direction().normalize();
                let velocity_direction = velocity.normalize();
                let velocity_speed = velocity.magnitude();

                let new_direction = velocity_direction.lerp(&direction, 0.25).normalize();
                let new_speed = velocity_speed * 0.92 + speed / BOOST_TICKS as f64;

                let new_vec = new_direction * Vec3::scalar(new_speed);

                client.set_velocity(new_vec.clone());

                self.boost_status
                    .write()
                    .await
                    .replace(BoostStatus::ArrowBoost {
                        times_remaining: times_remaining - 1,
                        speed,
                        velocity: new_vec,
                    });
            }
        } else if let Some(BoostStatus::Loft {
            velocity,
            times_remaining,
            speed,
        }) = boost_status
        {
            if times_remaining == 0 {
                self.boost_status.write().await.take();
            } else {
                const HORIZONTAL_SPEED_FACTOR: f64 = 1.008;

                let horizontal_boost = Vec3::new(velocity.x, 0., velocity.z);

                let direction = client.player.read().await.rotation.direction().normalize();
                let new_direction = horizontal_boost
                    .normalize()
                    .lerp(&direction, 0.25)
                    .normalize();
                let new_magnitude = horizontal_boost.magnitude() * HORIZONTAL_SPEED_FACTOR;

                let new_vec = new_direction * Vec3::scalar(new_magnitude);

                let new_vec = Vec3::new(new_vec.x, velocity.y * 0.90 + speed, new_vec.z);

                client.set_velocity(new_vec.clone());
                self.boost_status.write().await.replace(BoostStatus::Loft {
                    times_remaining: times_remaining - 1,
                    speed: speed * 0.92,
                    velocity: new_vec,
                });
            }
        }

        let map = &self.server.handler.map;

        let mut particles: Vec<Particle> = Vec::new();
        let mut animation_frame_lock = self.animation_frame.lock().await;
        let animation_frame = *animation_frame_lock;
        *animation_frame_lock = animation_frame.wrapping_add(1);
        drop(animation_frame_lock);
        {
            let position = client.player.read().await.position.clone();

            for checkpoint in map.get_checkpoints().iter() {
                let (min, max) = checkpoint.plane.to_cartesian_pair();

                let center = checkpoint.plane.center();

                let distance = ((center.x - position.x).abs().powi(2)
                    + (center.y - position.y).abs().powi(2)
                    + (center.z - position.z).abs().powi(2))
                .sqrt();

                if distance > 100. {
                    continue;
                }

                // sadly the particle system is based around gaussian distributions, so here's a hack to
                // make the particles look like a box

                // add one because we want to include a minimum of 1 segment in each dimension
                let count_x = (max.x - min.x).abs() as i32 / 12 + 1;
                let count_y = (max.y - min.y).abs() as i32 / 12 + 1;
                let count_z = (max.z - min.z).abs() as i32 / 12 + 1;

                let segment_width = (max.x - min.x).abs() / count_x as f64;
                let segment_height = (max.y - min.y).abs() / count_y as f64;
                let segment_depth = (max.z - min.z).abs() / count_z as f64;

                for x in 0..count_x {
                    for y in 0..count_y {
                        for z in 0..count_z {
                            if (x + y + z + animation_frame) % 10 != 0 {
                                continue;
                            }
                            let x = min.x + (x as f64 + 0.5) * segment_width;
                            let y = min.y + (y as f64 + 0.5) * segment_height;
                            let z = min.z + (z as f64 + 0.5) * segment_depth;
                            particles.push(Particle::new(
                                Particles::EndRod,
                                true,
                                x,
                                y,
                                z,
                                (segment_width / 2.) as f32,
                                (segment_height / 2.) as f32,
                                (segment_depth / 2.) as f32,
                                0.0,
                                20,
                            ));
                        }
                    }
                }
            }

            for (i, loft) in map.get_lofts().iter().enumerate() {
                if loft.area.within(position.clone()) {
                    let mut last_loft = self.last_loft.lock().await;

                    if let Some((time, last_i)) = last_loft.as_ref() {
                        if i == *last_i && time.elapsed().as_secs_f32() < 1.0 {
                            continue;
                        }
                    }

                    let velocity = client.player.read().await.velocity.clone();
                    let mut boost_status = self.boost_status.write().await;

                    last_loft.replace((Instant::now(), i));

                    boost_status.replace(BoostStatus::Loft {
                        times_remaining: 8,
                        speed: loft.speed,
                        velocity,
                    });
                }

                let distance = ((loft.area.min.x as f64 - position.x).abs().powi(2)
                    + (loft.area.min.y as f64 - position.y).abs().powi(2)
                    + (loft.area.min.z as f64 - position.z).abs().powi(2))
                .sqrt();

                if distance > 100. {
                    continue;
                }

                let x = loft.area.min.x as f64
                    + (loft.area.max.x as f64 - loft.area.min.x as f64) * rand::random::<f64>();
                let y = loft.area.min.y as f64;
                let height = loft.area.max.y as f32 - loft.area.min.y as f32;
                let z = loft.area.min.z as f64
                    + (loft.area.max.z as f64 - loft.area.min.z as f64) * rand::random::<f64>();
                const LIFETIME: f32 = 100.0; // lifetime in ticks
                let speed = height / LIFETIME;
                particles.push(Particle::new(
                    Particles::CampfireCozySmoke,
                    true,
                    x,
                    y,
                    z,
                    0.,
                    1.,
                    0.,
                    speed, // blocks per tick
                    0,
                ));
            }

            for (i, boost) in map.get_boosts().iter().enumerate() {
                if boost.area.within(position.clone()) {
                    let mut boost_status = self.boost_status.write().await;

                    let mut last_boost = self.last_boost.lock().await;

                    if let Some((time, last_i)) = last_boost.as_ref() {
                        if i == *last_i && time.elapsed().as_secs_f32() < 1.0 {
                            continue;
                        }
                    }

                    let velocity = client.player.read().await.velocity.clone();

                    last_boost.replace((Instant::now(), i));

                    boost_status.replace(BoostStatus::ArrowBoost {
                        times_remaining: BOOST_TICKS,
                        speed: boost.speed,
                        velocity,
                    });
                }
                // check if any of the dimensions are too far away from the min
                // if so, don't bother
                if (boost.area.min.x as f64 - position.x).abs() > 50.
                    || (boost.area.min.y as f64 - position.y).abs() > 50.
                    || (boost.area.min.z as f64 - position.z).abs() > 50.
                {
                    continue;
                }

                // we define the depth as the direction the boost is pointing
                // so we can use the same code for both directions
                // the width is perpendicular to the depth

                let depth = match boost.particle_type {
                    BoostParticleType::BoostNorth | BoostParticleType::BoostSouth => {
                        boost.area.max.z as f64 - boost.area.min.z as f64
                    }
                    BoostParticleType::BoostEast | BoostParticleType::BoostWest => {
                        boost.area.max.x as f64 - boost.area.min.x as f64
                    }
                };

                let chevron_count = depth as usize / 3;

                // the x and z coords in this vector get swapped depending on the direction of the boost
                // or become negative if the boost is pointing in the negative direction
                let mut particle_positions: Vec<Vec3> = Vec::new();

                for chevron in 0..chevron_count {
                    // x is along "width", z is along "depth".
                    // all are in 0-1 range throughout this loop

                    // top
                    let random_x = rand::random::<f64>();
                    let min_depth = chevron as f64 / chevron_count as f64;
                    let max_depth = (chevron + 1) as f64 / chevron_count as f64;
                    let z = (random_x - 0.5).abs() * 2. * (max_depth - min_depth) + min_depth;

                    particle_positions.push(Vec3::new(random_x, 1., z));

                    // sides
                    let random_y = rand::random::<f64>();
                    let z = (random_y - 0.5).abs() * 2. * (max_depth - min_depth) + min_depth;

                    particle_positions.push(Vec3::new(0., random_y, z));
                    particle_positions.push(Vec3::new(1., random_y, z));
                }

                if boost.particle_type == BoostParticleType::BoostSouth
                    || boost.particle_type == BoostParticleType::BoostEast
                {
                    for position in &mut particle_positions {
                        position.z = 1. - position.z;
                    }
                }

                if boost.particle_type == BoostParticleType::BoostEast
                    || boost.particle_type == BoostParticleType::BoostWest
                {
                    for position in &mut particle_positions {
                        let temp = position.x;
                        position.x = position.z;
                        position.z = temp;
                    }
                }

                for particle_position in particle_positions {
                    let x = boost.area.min.x as f64
                        + (boost.area.max.x as f64 - boost.area.min.x as f64) * particle_position.x;
                    let y = boost.area.min.y as f64
                        + (boost.area.max.y as f64 - boost.area.min.y as f64) * particle_position.y;
                    let z = boost.area.min.z as f64
                        + (boost.area.max.z as f64 - boost.area.min.z as f64) * particle_position.z;

                    particles.push(Particle::new(
                        Particles::Dust {
                            red: 1.,
                            green: 0.7,
                            blue: 0.,
                            scale: 3.,
                        },
                        true,
                        x,
                        y,
                        z,
                        0.,
                        0.,
                        0.,
                        0.,
                        4,
                    ));
                }
            }
        }

        client.send_particles(particles);
        let percentage = client.handler.get_race_percentage(client, map).await;
        client.send_boss_bar_action(
            0,
            BossBarAction::UpdateTitle {
                title: json!([
                    {
                        "text": "You are ",
                        "color": "white"
                    },
                    {
                        "text": format!("{:.2}%",
                            percentage * 100.
                    ).to_string(),
                        "color": "gold"
                    },
                    {
                        "text": " to the finish!",
                        "color": "white"
                    }
                ])
                .to_string(),
            },
        );
        client.send_boss_bar_action(0, BossBarAction::UpdateHealth { health: percentage });
    }
    async fn on_on_ground(
        &self,
        client: &Client<GlideServerHandler, MiniGameProxy>,
        on_ground: bool,
    ) -> Result<bool, ConnectionError> {
        if let GameState::Running { .. } = *client.server.handler.game_state.lock().await {
            let map = &self.server.handler.map;
            let mut last_damage = client.handler.last_damage.lock().await;

            let next = client.handler.last_checkpoint.lock().await;
            if let Some(checkpoint) = *next {
                if on_ground
                    && last_damage.elapsed().as_millis() > 500
                    && !map
                        .get_spawn_area()
                        .within(client.player.read().await.position.clone())
                {
                    *last_damage = Instant::now();

                    let health = client.player.read().await.health;
                    if health - 2.0 <= 0. {
                        client.set_health(6.);

                        // If they haven't reached a checkpoint yet, spawn them at the start
                        if checkpoint != 0 {
                            let checkpoint = map.get_checkpoints().get(checkpoint - 1);
                            if let Some(checkpoint) = checkpoint {
                                client
                                    .sync_position(
                                        checkpoint.spawn_position.clone(),
                                        Some(checkpoint.spawn_rotation.clone()),
                                    )
                                    .await;

                                self.boost_status.write().await.take();
                                client.set_velocity(Vec3::scalar(0.));
                                return Ok(on_ground);
                            }
                        }

                        client
                            .sync_position(
                                map.get_spawn_position().clone(),
                                Some(Rotation::new(0., 0.)),
                            )
                            .await;

                        client.send_sound(
                            IdMapHolder::Direct(CustomSound {
                                resource_location: "minecraft:entity.player.death".to_string(),
                                range: None,
                            }),
                            SoundSource::Player,
                            client.player.read().await.position.clone(),
                            1.,
                            1.,
                        );

                        self.boost_status.write().await.take();
                        client.set_velocity(Vec3::scalar(0.));
                    } else {
                        client.send_sound(
                            IdMapHolder::Direct(CustomSound {
                                resource_location: "minecraft:entity.player.hurt".to_string(),
                                range: None,
                            }),
                            SoundSource::Player,
                            client.player.read().await.position.clone(),
                            1.,
                            1.,
                        );
                        // client.send_hurt(client.client_data.entity_id, 0.);
                        client.set_health(health - 2.);
                    }
                }
            }
        }

        Ok(on_ground)
    }
}

impl GlidePlayerHandler {
    async fn get_race_percentage(
        &self,
        client: &Client<GlideServerHandler, MiniGameProxy>,
        map: &Maps,
    ) -> f32 {
        let checkpoint_index = client.handler.last_checkpoint.lock().await.clone();

        if let Some(checkpoint_index) = checkpoint_index {
            let (earlier_checkpoint, later_checkpoint) = match checkpoint_index {
                0 => (
                    map.get_spawn_position().clone(),
                    map.get_checkpoints()[0].plane.center(),
                ),
                last_checkpoint => (
                    map.get_checkpoints()[last_checkpoint - 1].plane.center(),
                    map.get_checkpoints()[last_checkpoint].plane.center(),
                ),
            };

            let distance_to_earlier_checkpoint = (client.player.read().await.position.clone()
                - earlier_checkpoint.clone())
            .magnitude();
            let distance_to_later_checkpoint = (client.player.read().await.position.clone()
                - later_checkpoint.clone())
            .magnitude();

            let percent_to_later_checkpoint = (distance_to_earlier_checkpoint
                / (distance_to_earlier_checkpoint + distance_to_later_checkpoint))
                as f32;

            let mut percentage = 0.;
            let last_checkpoint = client.handler.last_checkpoint.lock().await.unwrap();
            let total_author_time = map.get_author_times().iter().sum::<f32>();
            for (i, author_time) in map
                .get_author_times()
                .iter()
                .map(|f| f / total_author_time)
                .enumerate()
            {
                if last_checkpoint > i {
                    percentage += author_time;
                } else if last_checkpoint == i {
                    percentage += percent_to_later_checkpoint * author_time;
                }
            }

            return percentage;
        };
        0.
    }
    async fn on_checkpoint(
        &self,
        client: &Client<GlideServerHandler, MiniGameProxy>,
        start_time: &Instant,
        checkpoint_id: usize,
    ) {
        let elapsed = start_time.elapsed();
        println!(
            "Checkpoint {} in {}",
            checkpoint_id + 1,
            format_duration(&elapsed)
        );
        client.send_title(
            "{\"text\":\"Checkpoint\"}".to_string(),
            json!({
                "text":
                    format!(
                        "Reached Checkpoint {} in {}",
                        checkpoint_id + 1,
                        format_duration(&elapsed)
                    )
            })
            .to_string(),
            0,
            40,
            3,
        );

        client.send_sound(
            IdMapHolder::Direct(CustomSound {
                resource_location: "minecraft:entity.experience_orb.pickup".to_string(),
                range: None,
            }),
            SoundSource::Master,
            client.player.read().await.position.clone(),
            0.5,
            1.,
        );
    }
    async fn on_win(
        &self,
        client: &Client<GlideServerHandler, MiniGameProxy>,
        start_time: &Instant,
    ) {
        let mut game_state = self.server.handler.game_state.lock().await;
        if let GameState::Running { start_time } = *game_state {
            let elapsed = start_time.elapsed();
            client.send_boss_bar_action(0, BossBarAction::UpdateHealth { health: 1. });
            let mut finished_states_lock = self.server.handler.player_finished_states.lock().await;
            finished_states_lock.insert(
                client.client_data.uuid,
                (
                    client.client_data.profile.name.clone(),
                    PlayerFinishedState::Finished {
                        finish_time: elapsed,
                    },
                ),
            );
            let flying_players = finished_states_lock.iter().fold(0, |acc, e| {
                acc + match e.1 .1 {
                    PlayerFinishedState::InProgress { .. } => 1,
                    _ => 0,
                }
            });

            drop(finished_states_lock);

            if flying_players == 0 {
                *game_state = GameState::Finished {
                    finish_time: Instant::now(),
                };
                drop(game_state);
                for client in self.server.player_list.iter() {
                    client.send_boss_bar_action(0, BossBarAction::Remove);
                    client.send_system_chat_message(
                        json!([
                            {
                                "text": "Game Finished!",
                                "color": "green",
                            },
                            {
                                "text": "\n",
                                "color": "white",
                            },
                            {
                                "text": "Leaderboard: (TODO actual functionality)",
                                "color": "gold",
                            },
                            {
                                "text": "\n",
                                "color": "white",
                            },
                            {
                                "text": "1. ",
                                "color": "gold",
                            },
                            {
                                "text": format!(
                                    "{} - {}",
                                    client.player.read().await.profile.name,
                                    format_duration(&start_time.elapsed())
                                ),
                                "color": "yellow",
                            }
                        ])
                        .to_string(),
                        false,
                    );
                    client.clear_scoreboard();
                }
            }
        }
        client.show_chat_message(
            json!(
                {
                    "text": format!(
                        "Completed race in {}",
                        format_duration(&start_time.elapsed())
                    ),
                    "color": "green",
                }
            )
            .to_string(),
        );
        client.send_title(
            json!({
                "text": "Finished!"
            })
            .to_string(),
            json!({
                "text":
                    format!(
                        "Completed race in {}",
                        format_duration(&start_time.elapsed())
                    )
            })
            .to_string(),
            1,
            120,
            40,
        );
        // send an exp level up sound for the finish line
        client.send_sound(
            IdMapHolder::Direct(CustomSound {
                resource_location: "minecraft:entity.player.levelup".to_string(),
                range: None,
            }),
            SoundSource::Master,
            client.player.read().await.position.clone(),
            0.5,
            1.,
        );

        {
            let mut player = client.player.write().await;
            player.elytra_flying = false;
            client.server.broadcast_entity_metadata_update(
                client,
                vec![
                    EntityMetadata::EntityFlags(player.entity_flags()),
                    EntityMetadata::EntityPose(Pose::Standing),
                ],
                true,
            );
        }

        client.set_flying(true);

        client.set_max_health(20.).await;

        client.set_health(20.);

        client.send_boss_bar_action(
            0,
            BossBarAction::UpdateTitle {
                title: json!({
                    "text":
                        format!(
                            "Completed race in {}",
                            format_duration(&start_time.elapsed())
                        )
                })
                .to_string(),
            },
        );

        client.send_boss_bar_action(0, BossBarAction::UpdateHealth { health: 1. });
        client.send_boss_bar_action(
            0,
            BossBarAction::UpdateStyle {
                color: BossBarColor::Green,
                division: BossBarDivision::NoDivisions,
            },
        );
    }
}

pub struct Menu {
    pub items: Vec<ItemStack>,
    pub channel: broadcast::Sender<GUIEvent>,
}

#[async_trait]
impl GuiScreen<GlideServerHandler, MiniGameProxy> for Menu {
    async fn init(&self, _client: &Client<GlideServerHandler, MiniGameProxy>) -> GUIInit {
        GUIInit {
            title: r#"{"text":"      Minigame Selector","bold":true}"#.to_string(),
            window_type: WindowType::Generic9x1,
            items: self.items.clone(),
            receiver: self.channel.subscribe(),
        }
    }
    async fn handle_click(
        &self,
        slot: ClickContainer,
        client: &Client<GlideServerHandler, MiniGameProxy>,
    ) -> Result<(), ConnectionError> {
        Ok(())
    }
}

impl Menu {
    pub fn new() -> Self {
        let (sender, _) = broadcast::channel(1000);
        Self {
            channel: sender,
            items: vec![None, None, None, None, None, None, None, None, None],
        }
    }
}

#[async_trait]
impl ServerHandler<MiniGameProxy> for GlideServerHandler {
    type ServerGUI = Menu;
    type PlayerHandler = GlidePlayerHandler;
    fn new() -> Self {
        Self {
            map: rand::random(),
            created_at: Instant::now(),
            game_state: Mutex::new(GameState::Starting {
                ticks_until_start: 65,
            }),
            player_finished_states: Mutex::new(HashMap::with_capacity(8)),
            commands: CommandTree::new()
                .register_command(
                    Command::new("lobby", "return to the main lobby")
                        .set_aliases(vec!["hub", "l"])
                        .with_execution(Box::new(move |args, client, server, proxy| {
                            Box::pin(return_to_lobby(args, client, server, proxy))
                        })),
                )
                .build_help_command(),
        }
    }
    fn get_world(&self) -> &'static World {
        self.map.get_world()
    }
    async fn on_tick(&self, server: &Server<Self, MiniGameProxy>, proxy: Arc<MiniGameProxy>) {
        if self.created_at.elapsed().as_millis() / 1000 * TICKS_PER_SECOND as u128 >= 200
            && server.player_list.len() == 0
        {
            proxy.glide_queue.lock().await.remove_server(server.id);
        }

        let mut game_state = self.game_state.lock().await;

        match *game_state {
            // OK
            GameState::Starting { ticks_until_start } => {
                if ticks_until_start != 0 {
                    if ticks_until_start % TICKS_PER_SECOND as u16 == 0 && ticks_until_start <= 100
                    {
                        server.broadcast_chat(
                            json!([
                                {
                                  "text": "The game will start in ",
                                  "color": "yellow"
                                },
                                {
                                  "text": format!("{}", ticks_until_start / 20),
                                  "color": "green"
                                },
                                {
                                  "text": " seconds...",
                                  "color": "yellow"
                                }
                            ])
                            .to_string(),
                        );
                    }
                    *game_state = GameState::Starting {
                        ticks_until_start: ticks_until_start - 1,
                    };
                    return;
                }
                *game_state = GameState::Running {
                    start_time: Instant::now(),
                };

                drop(game_state);

                self.start_game(server, &proxy).await;
            }
            GameState::Running { start_time } => {
                let time_elapsed = format_duration(&start_time.elapsed());

                let map = &server.handler.map;

                let mut finished_states_lock = server.handler.player_finished_states.lock().await;
                for client in server.player_list.iter() {
                    if let Some(finished_state) = finished_states_lock.get(&client.client_data.uuid)
                    {
                        match finished_state.1 {
                            PlayerFinishedState::InProgress { .. } => {
                                finished_states_lock.insert(
                                    client.client_data.uuid,
                                    (
                                        client.client_data.profile.name.clone(),
                                        PlayerFinishedState::InProgress {
                                            percentage: client
                                                .handler
                                                .get_race_percentage(&client, map)
                                                .await,
                                        },
                                    ),
                                );
                            }
                            _ => (),
                        }
                    }
                }

                let mut leaderboard_lines: Vec<(PlayerFinishedState, String)> = Vec::new();

                for (_uuid, finished_state) in finished_states_lock.iter() {
                    let string_message = match finished_state {
                        (name, PlayerFinishedState::Finished { finish_time }) => {
                            format!("§7{}: §b{}", name, format_duration(&finish_time))
                        }
                        (name, PlayerFinishedState::InProgress { percentage }) => {
                            format!("§7{}: §b{:.2}%", name, percentage * 100.0)
                        }
                        (name, PlayerFinishedState::DNF) => {
                            format!("§7{}: §cDNF", name)
                        }
                    };
                    leaderboard_lines.push((finished_state.1.clone(), string_message));
                }

                drop(finished_states_lock);

                leaderboard_lines
                    .sort_by(|a, b| b.0.partial_cmp(&a.0).unwrap_or(std::cmp::Ordering::Equal)); // reverse it in a really scuffed way, just swap a and b

                for client in server.player_list.iter() {
                    client.send_system_chat_message(
                        json!({
                            "text": format!("Time elapsed: {}", time_elapsed),
                        })
                        .to_string(),
                        true,
                    );
                    for (i, leaderboard_line) in leaderboard_lines.iter().enumerate() {
                        client.set_scoreboard_line(i, leaderboard_line.1.clone());
                    }
                }
            }
            GameState::Finished { finish_time } => {
                if finish_time.elapsed().as_millis() > 10000 {
                    for client in server.player_list.iter() {
                        client.transfer(TransferData::Lobby);
                    }
                }
            }
        }
    }
    async fn load_player(&self, profile: Profile, uuid: u128) -> Result<Player, ConnectionError> {
        let mut player = Player {
            position: self.map.get_spawn_position().clone(),
            max_health: 6.0,
            health: 6.0,
            flying_allowed: true,
            gamemode: GameMode::Adventure,
            profile,
            uuid,
            ..Player::default()
        };

        player.inventory.set_slot(
            InventorySlot::Chestplate,
            Some(StackContents {
                id: Item::Elytra,
                count: 1,
                nbt: ItemNbt {
                    enchantments: Some(vec![Enchantment {
                        id: "minecraft:binding_curse".to_string(),
                        level: 1,
                    }]),
                    ..Default::default()
                },
            }),
        );

        Ok(player)
    }
    async fn get_commands(
        &self,
        _server: &Server<GlideServerHandler, MiniGameProxy>,
        _proxy: &MiniGameProxy,
    ) -> Result<&CommandTree<Self, MiniGameProxy>, ConnectionError> {
        Ok(&self.commands)
    }
}

impl GlideServerHandler {
    async fn start_game(&self, server: &Server<Self, MiniGameProxy>, _proxy: &MiniGameProxy) {
        for client in server.player_list.iter() {
            {
                let mut player = client.player.write().await;
                player.elytra_flying = true;
                server.broadcast_entity_metadata_update(
                    &client,
                    vec![
                        EntityMetadata::EntityFlags(player.entity_flags()),
                        EntityMetadata::EntityPose(Pose::FallFlying),
                    ],
                    true,
                );
            }
            client.update_objectives(
                "leaderboard_id".to_string(),
                ObjectiveAction::Create {
                    objective_value: json!([
                        {
                            "text": " >> ",
                            "italic": false,
                            "color": "dark_aqua"
                        },
                        {
                            "text": "Firework",
                            "color": "aqua",
                            "bold": true
                        },
                        {
                            "text": " << ",
                            "italic": false,
                            "color": "dark_aqua"
                        },
                    ])
                    .to_string(),
                    objective_type: ObjectiveType::Integer,
                },
            );

            client.show_scoreboard(1, "leaderboard_id".to_string());

            client.set_health(6.);
            client.show_chat_message(
                json!(
                    {
                        "text": "The game has started!",
                        "color": "green",
                    }
                )
                .to_string(),
            );
            client
                .sync_position(
                    self.map.get_spawn_position().clone(),
                    Some(Rotation::new(0., 0.)),
                )
                .await;

            client.send_boss_bar_action(
                0,
                BossBarAction::Add {
                    title: json!({
                        "text": "",
                    })
                    .to_string(),
                    health: 0.,
                    color: BossBarColor::Blue,
                    division: BossBarDivision::NoDivisions,
                    flags: 0,
                },
            );

            let mut finished_states_lock = server.handler.player_finished_states.lock().await;
            finished_states_lock.insert(
                client.client_data.uuid,
                (
                    client.client_data.profile.name.clone(),
                    PlayerFinishedState::InProgress { percentage: 0. },
                ),
            );
            drop(finished_states_lock);
        }
    }
}

async fn return_to_lobby(
    _args: Vec<Argument>,
    client: &Client<GlideServerHandler, MiniGameProxy>,
    _server: &Server<GlideServerHandler, MiniGameProxy>,
    _proxy: &MiniGameProxy,
) {
    client.transfer(TransferData::Lobby);
}<|MERGE_RESOLUTION|>--- conflicted
+++ resolved
@@ -91,10 +91,6 @@
 impl Distribution<Maps> for Standard {
     fn sample<R: Rng + ?Sized>(&self, rng: &mut R) -> Maps {
         match rng.gen_range(0..3) {
-<<<<<<< HEAD
-=======
-            // _ => Maps::Temple,
->>>>>>> 89ef072e
             0 => Maps::Canyon,
             1 => Maps::Cavern,
             2 => Maps::Temple,
