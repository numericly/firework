{
<<<<<<< HEAD
    "cSpell.words": [
        "consts",
        "decryptor",
        "encryptor",
        "minecraft",
        "PKCS",
        "rngs"
    ]
=======
  "cSpell.words": [
    "decryptor",
    "encryptor",
    "minecraft",
    "Paletted",
    "PKCS",
    "rngs",
    "varint"
  ]
>>>>>>> 48556da5
}<|MERGE_RESOLUTION|>--- conflicted
+++ resolved
@@ -1,22 +1,11 @@
 {
-<<<<<<< HEAD
     "cSpell.words": [
         "consts",
         "decryptor",
         "encryptor",
         "minecraft",
         "PKCS",
-        "rngs"
+        "rngs",
+        "varint"
     ]
-=======
-  "cSpell.words": [
-    "decryptor",
-    "encryptor",
-    "minecraft",
-    "Paletted",
-    "PKCS",
-    "rngs",
-    "varint"
-  ]
->>>>>>> 48556da5
 }